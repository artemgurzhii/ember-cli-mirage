--- conflicted
+++ resolved
@@ -1,5 +1,3 @@
-<<<<<<< HEAD
-=======
 v0.2.0-beta.5:
   - section: Getting started
     label: Overview
@@ -29,7 +27,6 @@
     label: Manually starting Mirage
   - label: Simulating cookie responses
 
->>>>>>> 8335c2a4
 v0.2.0-beta.4:
   - section: Getting started
     label: Overview
