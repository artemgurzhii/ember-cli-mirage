--- conflicted
+++ resolved
@@ -50,12 +50,8 @@
     "glob": "^7.1.3",
     "inflected": "^2.0.4",
     "lodash": "^4.17.11",
-<<<<<<< HEAD
-    "pretender": "2.1.1",
+    "pretender": "3.0.1",
     "route-recognizer": "^0.3.4"
-=======
-    "pretender": "3.0.1"
->>>>>>> d8162424
   },
   "devDependencies": {
     "@ember/jquery": "^0.6.0",
